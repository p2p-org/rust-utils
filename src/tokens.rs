use std::{
    collections::HashMap,
    fs::File,
    io::BufReader,
    path::Path,
    str::FromStr,
    sync::{Arc, RwLock, RwLockReadGuard},
    time::{SystemTime, UNIX_EPOCH},
};

use itertools::Itertools;
use serde::{Deserialize, Deserializer, Serialize, Serializer};
use solana_sdk::pubkey::{ParsePubkeyError, Pubkey};

use crate::error::{FeeTokenProviderError, UtilsError, UtilsResult};

fn serialize_pubkey<S>(input: &Pubkey, serializer: S) -> Result<S::Ok, S::Error>
where
    S: Serializer,
{
    serializer.serialize_str(&input.to_string())
}

fn deserialize_pubkey<'de, D>(deserializer: D) -> Result<Pubkey, D::Error>
where
    D: Deserializer<'de>,
{
    Pubkey::from_str(String::deserialize(deserializer)?.as_str()).map_err(|err| match err {
        ParsePubkeyError::WrongSize => serde::de::Error::custom("String is the wrong size"),
        ParsePubkeyError::Invalid => serde::de::Error::custom("Invalid Base58 string"),
    })
}

#[derive(Clone, Debug, Deserialize, Serialize, PartialEq)]
pub struct FeeToken {
    name: String,

    code: String,

    #[serde(serialize_with = "serialize_pubkey", deserialize_with = "deserialize_pubkey")]
    mint: Pubkey,

    #[serde(serialize_with = "serialize_pubkey", deserialize_with = "deserialize_pubkey")]
    account: Pubkey,

    exchange_rate: f64,

    is_update_failed: bool,
}

impl FeeToken {
    pub fn new(
        name: impl Into<String>,
        code: impl Into<String>,
        mint: Pubkey,
        account: Pubkey,
        exchange_rate: f64,
    ) -> Self {
        Self {
            name: name.into(),
            code: code.into(),
            mint,
            account,
            exchange_rate,
            is_update_failed: false,
        }
    }

    pub fn name(&self) -> &str {
        &self.name
    }

    pub fn code(&self) -> &str {
        &self.code
    }

    pub fn mint(&self) -> &Pubkey {
        &self.mint
    }

    pub fn account(&self) -> &Pubkey {
        &self.account
    }

    pub fn exchange_rate(&self) -> f64 {
        self.exchange_rate
    }

    pub fn is_update_failed(&self) -> bool {
        self.is_update_failed
    }
}

#[derive(Default, Clone)]
pub struct FeeTokenProvider(Arc<RwLock<HashMap<Pubkey, FeeToken>>>);

impl FeeTokenProvider {
    pub fn load(&self, config_path: impl AsRef<Path>) -> UtilsResult<()> {
        let file = File::open(config_path)?;
        let reader = BufReader::new(file);
        let tokens: Vec<FeeToken> = serde_json::from_reader(reader)?;

        let mut fee_tokens = HashMap::new();
        for token in tokens {
            if fee_tokens.contains_key(&token.mint) {
                return Err(UtilsError::FeeTokenProviderError(
                    FeeTokenProviderError::DuplicateTokenMint(token.mint.to_string()),
                ));
            }
            fee_tokens.insert(token.mint, token);
        }

        *(self.0.write().map_err(|_| poison_error())?) = fee_tokens;

        Ok(())
    }

    pub fn save(&self, config_path: impl AsRef<Path> + std::fmt::Display) -> UtilsResult<()> {
        let tmp_path_suffix = SystemTime::now()
            .duration_since(UNIX_EPOCH)
            .map_err(|err| {
                FeeTokenProviderError::PoisonError(format!("Failed to create suffix for temporary file: {err}"))
            })?
            .as_millis();

        let temporary_file = format!("{config_path}_tmp_{tmp_path_suffix:?}");

        let contents = self
            .0
            .read()
            .map_err(|_| poison_error())?
            .iter()
            .map(|(_, fee_token)| fee_token)
            .cloned()
            .collect_vec();

        let contents = serde_json::to_string_pretty(&contents)?;

        std::fs::write(&temporary_file, contents)?;
        std::fs::rename(temporary_file, config_path)?;

        Ok(())
    }

    pub fn is_empty(&self) -> UtilsResult<bool> {
        Ok(self.0.read().map_err(|_| poison_error())?.is_empty())
    }

    pub fn get(&self, mint: &Pubkey) -> UtilsResult<Option<FeeToken>> {
        Ok(self.0.read().map_err(|_| poison_error())?.get(mint).cloned())
    }

    pub fn get_by_account(&self, account: &Pubkey) -> UtilsResult<Option<FeeToken>> {
        Ok(self.0.read().map_err(|_| poison_error())?.values().find(|token| token.account == *account).cloned())
    }

    pub fn update_exchange_rates(&self, tokens_price: &HashMap<String, f64>) -> UtilsResult<()> {
        self.0
            .write()
            .map_err(|_| poison_error())?
            .iter_mut()
            .for_each(|(_, fee_token)| match tokens_price.get(fee_token.name()) {
                Some(new_exchange_rate) => {
                    fee_token.exchange_rate = *new_exchange_rate;
                    fee_token.is_update_failed = false;
                },
                None => {
                    log::error!(
                        "Unable to update exchange_rate for {}: token not found",
                        fee_token.name()
                    );
                    fee_token.is_update_failed = true
                },
            });

        Ok(())
    }

    pub fn read(&self) -> UtilsResult<RwLockReadGuard<HashMap<Pubkey, FeeToken>>> {
        Ok(self.0.read().map_err(|_| poison_error())?)
    }

    pub fn contains_token(&self, mint: &Pubkey) -> UtilsResult<bool> {
        Ok(self.0.read().map_err(|_| poison_error())?.contains_key(mint))
    }

<<<<<<< HEAD
    pub fn contains_active_token(&self, mint: &Pubkey) -> UtilsResult<bool> {
        Ok(self.0.read().map_err(|_| poison_error())?.get(mint).map(|token| !token.is_update_failed).unwrap_or(false))
=======
    pub fn contains_active_token(&self, key: &Pubkey) -> UtilsResult<bool> {
        Ok(self
            .0
            .read()
            .map_err(|_| poison_error())?
            .get(key)
            .map(|token| !token.is_update_failed)
            .unwrap_or(false))
>>>>>>> 017028ff
    }
}

fn poison_error() -> FeeTokenProviderError {
    FeeTokenProviderError::PoisonError("FeeTokenProvider".into())
}

/// Get token symbol by mint for Main net
pub async fn get_token_symbol_by_mint(mint: &str) -> anyhow::Result<String> {
    let chain_id = "101"; // MAIN NET
    let target = format!("https://cdn.jsdelivr.net/gh/CLBExchange/certified-token-list/{chain_id}/{mint}.json");

    #[derive(Deserialize)]
    struct Response {
        symbol: String,
    }
    let response: Response = reqwest::get(target).await?.json::<Response>().await?;

    Ok(response.symbol)
}

#[cfg(test)]
mod tests {
    use std::{
        collections::HashMap,
        sync::{Arc, RwLock},
    };

    use solana_sdk::pubkey::Pubkey;

    use crate::tokens::get_token_symbol_by_mint;

    use super::{FeeToken, FeeTokenProvider};

    fn init_fee_token_provider(is_update_failed: bool) -> FeeTokenProvider {
        let mut fee_tokens = HashMap::new();
        for i in 0..3 {
            let mint = Pubkey::new_unique();
            let fee_token = FeeToken {
                name: format!("token{i}"),
                code: format!("tkn{i}"),
                mint: mint.clone(),
                account: Pubkey::new_unique(),
                exchange_rate: i as f64,
                is_update_failed,
            };
            fee_tokens.insert(mint, fee_token);
        }

        FeeTokenProvider(Arc::new(RwLock::new(fee_tokens)))
    }

    #[tokio::test]
    async fn get_tokens_symbol_by_mint() {
        assert_eq!(
            get_token_symbol_by_mint("7vfCXTUXx5WJV5JADk17DUJ4ksgau7utNKj4b963voxs")
                .await
                .expect("in test"),
            "ETH".to_string()
        );

        assert_eq!(
            get_token_symbol_by_mint("EPjFWdd5AufqSSqeM2qN1xzybapC8G4wEGGkZwyTDt1v")
                .await
                .expect("in test"),
            "USDC".to_string()
        );

        assert_eq!(
            get_token_symbol_by_mint("9n4nbM75f5Ui33ZbPYXn59EwSgE8CGsHtAeTH5YFeJ9E")
                .await
                .expect("in test"),
            "BTC".to_string()
        );
    }

    #[test]
    fn update_exchange_rates_successfully_3_out_of_3() {
        let fee_token_provider = init_fee_token_provider(false);

        let new_prices = HashMap::from([
            ("token0".to_string(), 1f64),
            ("token1".to_string(), 2f64),
            ("token2".to_string(), 3f64),
        ]);

        fee_token_provider
            .update_exchange_rates(&new_prices)
            .expect("shouldn't fail");

        fee_token_provider
            .0
            .read()
            .expect("Shouldn't be blocked in test")
            .iter()
            .for_each(|(_, fee_token)| {
                match fee_token.name() {
                    "token0" => {
                        assert_eq!("tkn0", fee_token.code());
                        assert_eq!(1f64, fee_token.exchange_rate());
                    },
                    "token1" => {
                        assert_eq!("tkn1", fee_token.code());
                        assert_eq!(2f64, fee_token.exchange_rate());
                    },
                    "token2" => {
                        assert_eq!("tkn2", fee_token.code());
                        assert_eq!(3f64, fee_token.exchange_rate());
                    },
                    _ => panic!("Fee token with name '{}' not found", fee_token.name()),
                }
                assert_eq!(false, fee_token.is_update_failed());
            });
    }

    #[test]
    fn update_exchange_rates_successfully_2_out_of_3() {
        let fee_token_provider = init_fee_token_provider(true);

        let new_prices = HashMap::from([("token0".to_string(), 1f64), ("token2".to_string(), 3f64)]);

        fee_token_provider
            .update_exchange_rates(&new_prices)
            .expect("shouldn't fail");

        fee_token_provider
            .0
            .read()
            .expect("Shouldn't be blocked in test")
            .iter()
            .for_each(|(_, fee_token)| match fee_token.name() {
                "token0" => {
                    assert_eq!("tkn0", fee_token.code());
                    assert_eq!(1f64, fee_token.exchange_rate());
                    assert_eq!(false, fee_token.is_update_failed());
                },
                "token1" => {
                    assert_eq!("tkn1", fee_token.code());
                    assert_eq!(1f64, fee_token.exchange_rate());
                    assert_eq!(true, fee_token.is_update_failed());
                },
                "token2" => {
                    assert_eq!("tkn2", fee_token.code());
                    assert_eq!(3f64, fee_token.exchange_rate());
                    assert_eq!(false, fee_token.is_update_failed);
                },
                _ => panic!("fee_token.name() {} not found", fee_token.name()),
            });
    }
}<|MERGE_RESOLUTION|>--- conflicted
+++ resolved
@@ -184,19 +184,14 @@
         Ok(self.0.read().map_err(|_| poison_error())?.contains_key(mint))
     }
 
-<<<<<<< HEAD
     pub fn contains_active_token(&self, mint: &Pubkey) -> UtilsResult<bool> {
-        Ok(self.0.read().map_err(|_| poison_error())?.get(mint).map(|token| !token.is_update_failed).unwrap_or(false))
-=======
-    pub fn contains_active_token(&self, key: &Pubkey) -> UtilsResult<bool> {
         Ok(self
             .0
             .read()
             .map_err(|_| poison_error())?
-            .get(key)
+            .get(mint)
             .map(|token| !token.is_update_failed)
             .unwrap_or(false))
->>>>>>> 017028ff
     }
 }
 
@@ -341,9 +336,9 @@
                 "token2" => {
                     assert_eq!("tkn2", fee_token.code());
                     assert_eq!(3f64, fee_token.exchange_rate());
-                    assert_eq!(false, fee_token.is_update_failed);
-                },
-                _ => panic!("fee_token.name() {} not found", fee_token.name()),
+                    assert_eq!(false, fee_token.is_update_failed());
+                },
+                _ => panic!("Fee token with name '{}' not found", fee_token.name()),
             });
     }
 }